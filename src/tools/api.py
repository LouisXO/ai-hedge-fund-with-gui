import datetime
import os
import pandas as pd
import requests
<<<<<<< HEAD
import yfinance as yf
from typing import List, Dict, Optional
=======
import time
>>>>>>> 0604898c

from src.data.cache import get_cache
from src.data.models import (
    CompanyNews,
    CompanyNewsResponse,
    FinancialMetrics,
    FinancialMetricsResponse,
    Price,
    PriceResponse,
    LineItem,
    LineItemResponse,
    InsiderTrade,
    InsiderTradeResponse,
    CompanyFactsResponse,
)

# Global cache instance
_cache = get_cache()


def _make_api_request(url: str, headers: dict, method: str = "GET", json_data: dict = None, max_retries: int = 3) -> requests.Response:
    """
    Make an API request with rate limiting handling and moderate backoff.
    
    Args:
        url: The URL to request
        headers: Headers to include in the request
        method: HTTP method (GET or POST)
        json_data: JSON data for POST requests
        max_retries: Maximum number of retries (default: 3)
    
    Returns:
        requests.Response: The response object
    
    Raises:
        Exception: If the request fails with a non-429 error
    """
    for attempt in range(max_retries + 1):  # +1 for initial attempt
        if method.upper() == "POST":
            response = requests.post(url, headers=headers, json=json_data)
        else:
            response = requests.get(url, headers=headers)
        
        if response.status_code == 429 and attempt < max_retries:
            # Linear backoff: 60s, 90s, 120s, 150s...
            delay = 60 + (30 * attempt)
            print(f"Rate limited (429). Attempt {attempt + 1}/{max_retries + 1}. Waiting {delay}s before retrying...")
            time.sleep(delay)
            continue
        
        # Return the response (whether success, other errors, or final 429)
        return response


def get_prices(ticker: str, start_date: str, end_date: str) -> list[Price]:
    """Fetch price data from cache or Yahoo Finance API (FREE)."""
    cache_key = f"{ticker}_{start_date}_{end_date}"
    
    # Check cache first
    if cached_data := _cache.get_prices(cache_key):
        return [Price(**price) for price in cached_data]

<<<<<<< HEAD
    try:
        # Use Yahoo Finance instead of paid API
        stock = yf.Ticker(ticker)
        df = stock.history(start=start_date, end=end_date)
        
        if df.empty:
            return []
        
        # Convert Yahoo Finance data to Price objects
        prices = []
        for date, row in df.iterrows():
            price = Price(
                time=date.strftime('%Y-%m-%dT%H:%M:%S'),
                open=float(row['Open']),
                high=float(row['High']),
                low=float(row['Low']),
                close=float(row['Close']),
                volume=int(row['Volume'])
            )
            prices.append(price)
        
        # Cache the results
        _cache.set_prices(cache_key, [p.model_dump() for p in prices])
        return prices
        
    except Exception as e:
        print(f"Error fetching Yahoo Finance data for {ticker}: {e}")
=======
    # If not in cache, fetch from API
    headers = {}
    if api_key := os.environ.get("FINANCIAL_DATASETS_API_KEY"):
        headers["X-API-KEY"] = api_key

    url = f"https://api.financialdatasets.ai/prices/?ticker={ticker}&interval=day&interval_multiplier=1&start_date={start_date}&end_date={end_date}"
    response = _make_api_request(url, headers)
    if response.status_code != 200:
        raise Exception(f"Error fetching data: {ticker} - {response.status_code} - {response.text}")

    # Parse response with Pydantic model
    price_response = PriceResponse(**response.json())
    prices = price_response.prices

    if not prices:
>>>>>>> 0604898c
        return []


def get_financial_metrics(
    ticker: str,
    end_date: str,
    period: str = "ttm",
    limit: int = 10,
) -> list[FinancialMetrics]:
    """Fetch financial metrics from cache or Yahoo Finance (FREE)."""
    cache_key = f"{ticker}_{period}_{end_date}_{limit}"
    
    # Check cache first
    if cached_data := _cache.get_financial_metrics(cache_key):
        return [FinancialMetrics(**metric) for metric in cached_data]

<<<<<<< HEAD
    try:
        # Use Yahoo Finance for company info
        stock = yf.Ticker(ticker)
        info = stock.info
        
        if not info:
            return []
        
        # Create FinancialMetrics object from Yahoo Finance data with ALL required fields
        financial_metric = FinancialMetrics(
            ticker=ticker,
            report_period=end_date,
            period=period,
            currency=info.get('currency', 'USD'),  # Required field
            
            # Market metrics
            market_cap=info.get('marketCap'),
            enterprise_value=info.get('enterpriseValue'),
            
            # Valuation ratios
            price_to_earnings_ratio=info.get('trailingPE'),
            price_to_book_ratio=info.get('priceToBook'),
            price_to_sales_ratio=info.get('priceToSalesTrailing12Months'),
            enterprise_value_to_ebitda_ratio=info.get('enterpriseToEbitda'),
            enterprise_value_to_revenue_ratio=info.get('enterpriseToRevenue'),
            free_cash_flow_yield=None,  # Not directly available
            peg_ratio=info.get('pegRatio'),
            
            # Margins
            gross_margin=info.get('grossMargins'),
            operating_margin=info.get('operatingMargins'),
            net_margin=info.get('profitMargins'),
            
            # Returns
            return_on_equity=info.get('returnOnEquity'),
            return_on_assets=info.get('returnOnAssets'),
            return_on_invested_capital=None,  # Not directly available
            
            # Turnover ratios
            asset_turnover=None,  # Not directly available
            inventory_turnover=None,  # Not directly available
            receivables_turnover=None,  # Not directly available
            days_sales_outstanding=None,  # Not directly available
            operating_cycle=None,  # Not directly available
            working_capital_turnover=None,  # Not directly available
            
            # Liquidity ratios
            current_ratio=info.get('currentRatio'),
            quick_ratio=info.get('quickRatio'),
            cash_ratio=None,  # Not directly available
            operating_cash_flow_ratio=None,  # Not directly available
            
            # Leverage ratios
            debt_to_equity=info.get('debtToEquity'),
            debt_to_assets=None,  # Not directly available
            interest_coverage=None,  # Not directly available
            
            # Growth rates
            revenue_growth=info.get('revenueGrowth'),
            earnings_growth=info.get('earningsGrowth'),
            book_value_growth=None,  # Not directly available
            earnings_per_share_growth=None,  # Not directly available
            free_cash_flow_growth=None,  # Not directly available
            operating_income_growth=None,  # Not directly available
            ebitda_growth=None,  # Not directly available
            
            # Per share metrics
            payout_ratio=info.get('payoutRatio'),
            earnings_per_share=info.get('trailingEps'),
            book_value_per_share=info.get('bookValue'),
            free_cash_flow_per_share=None,  # Not directly available
        )
        
        financial_metrics = [financial_metric]
        
        # Cache the results
        _cache.set_financial_metrics(cache_key, [m.model_dump() for m in financial_metrics])
        return financial_metrics
        
    except Exception as e:
        print(f"Error fetching Yahoo Finance metrics for {ticker}: {e}")
=======
    # If not in cache, fetch from API
    headers = {}
    if api_key := os.environ.get("FINANCIAL_DATASETS_API_KEY"):
        headers["X-API-KEY"] = api_key

    url = f"https://api.financialdatasets.ai/financial-metrics/?ticker={ticker}&report_period_lte={end_date}&limit={limit}&period={period}"
    response = _make_api_request(url, headers)
    if response.status_code != 200:
        raise Exception(f"Error fetching data: {ticker} - {response.status_code} - {response.text}")

    # Parse response with Pydantic model
    metrics_response = FinancialMetricsResponse(**response.json())
    financial_metrics = metrics_response.financial_metrics

    if not financial_metrics:
>>>>>>> 0604898c
        return []


def search_line_items(
    ticker: str,
    line_items: list[str],
    end_date: str,
    period: str = "ttm",
    limit: int = 10,
) -> list[LineItem]:
<<<<<<< HEAD
    """Fetch line items from Yahoo Finance financial statements and structure them properly."""
    try:
        stock = yf.Ticker(ticker)
        info = stock.info
        
        # Get financial statements
        income_stmt = stock.financials
        balance_sheet = stock.balance_sheet
        cashflow = stock.cashflow
        
        # Mapping of expected attributes to possible Yahoo Finance line item names
        line_item_mappings = {
            'revenue': [
                'Total Revenue', 'Operating Revenue', 'Revenue', 'Net Revenue'
            ],
            'operating_income': [
                'Operating Income', 'Total Operating Income As Reported', 'Operating Profit'
            ],
            'net_income': [
                'Net Income', 'Net Income Common Stockholders', 'Net Income From Continuing Operation Net Minority Interest',
                'Net Income Including Noncontrolling Interests', 'Net Income Continuous Operations'
            ],
            'free_cash_flow': [
                'Free Cash Flow', 'Operating Cash Flow', 'Cash Flow From Operations',
                'Net Cash From Operating Activities'
            ],
            'total_assets': [
                'Total Assets'
            ],
            'total_liabilities': [
                'Total Liabilities Net Minority Interest', 'Total Liabilities'
            ],
            'total_debt': [
                'Total Debt', 'Net Debt', 'Long Term Debt', 'Current Debt'
            ],
            'shareholders_equity': [
                'Stockholders Equity', 'Total Stockholders Equity', 'Common Stockholders Equity',
                'Total Equity Gross Minority Interest'
            ],
            'cash_and_equivalents': [
                'Cash And Cash Equivalents', 'Cash Cash Equivalents And Short Term Investments',
                'Cash Financial'
            ],
            'dividends_and_other_cash_distributions': [
                'Cash Dividends Paid', 'Common Stock Dividend Paid', 'Dividends Paid'
            ],
            'outstanding_shares': [
                'Ordinary Shares Number', 'Share Issued', 'Common Stock Shares Outstanding',
                'Weighted Average Shares Outstanding'
            ],
            'gross_profit': [
                'Gross Profit'
            ],
            'ebitda': [
                'EBITDA', 'Normalized EBITDA'
            ],
            'research_and_development': [
                'Research And Development'
            ],
            'intangible_assets': [
                'Goodwill And Other Intangible Assets', 'Other Intangible Assets', 'Goodwill'
            ],
            'earnings_per_share': [
                'Basic EPS', 'Diluted EPS', 'Basic Earnings Per Share', 'Diluted Earnings Per Share',
                'Earnings Per Share'
            ],
            'book_value_per_share': [
                'Book Value Per Share', 'Tangible Book Value Per Share'
            ],
            'revenue_per_share': [
                'Revenue Per Share', 'Sales Per Share'
            ],
            'gross_margin': [
                'Gross Margin', 'Gross Profit Margin'
            ],
            'current_assets': [
                'Current Assets', 'Total Current Assets'
            ],
            'current_liabilities': [
                'Current Liabilities', 'Total Current Liabilities'
            ],
            'working_capital': [
                'Working Capital', 'Net Working Capital'
            ],
            'capital_expenditure': [
                'Capital Expenditure', 'Capital Expenditures', 'Capex',
                'Purchase Of Investment', 'Capital Spending'
            ],
            'depreciation_and_amortization': [
                'Depreciation And Amortization', 'Depreciation', 'Amortization',
                'Depreciation Amortization Depletion'
            ],
            'ebit': [
                'EBIT', 'Earnings Before Interest And Taxes', 'Operating Income'
            ]
        }
        
        # Create a consolidated results list - one LineItem per period
        period_data = {}
        
        # Search through all statements
        statements = {
            'income_statement': income_stmt,
            'balance_sheet': balance_sheet,
            'cash_flow': cashflow
        }
        
        # Get all available dates across statements
        all_dates = set()
        for df in statements.values():
            if not df.empty:
                all_dates.update(df.columns)
        
        # Initialize period data structure
        for date in all_dates:
            period_data[date] = {
                'report_period': date.strftime('%Y-%m-%d') if hasattr(date, 'strftime') else str(date),
                'raw_matches': {}
            }
        
        # Search for each requested line item across all statements
        for statement_name, df in statements.items():
            if df.empty:
                continue
            
            # For each expected attribute, find matching line items
            for attr_name, search_terms in line_item_mappings.items():
                # Only search for this attribute if it was requested
                if any(term.lower() in attr_name.lower() or attr_name.lower() in term.lower() 
                       for term in line_items):
                    
                    # Find matching line items in this statement
                    for search_term in search_terms:
                        # First try exact match
                        exact_matches = [idx for idx in df.index if search_term.lower() == idx.lower()]
                        if exact_matches:
                            match = exact_matches[0]
                        else:
                            # Then try contains match
                            contains_matches = [idx for idx in df.index if search_term.lower() in idx.lower()]
                            if contains_matches:
                                match = contains_matches[0]
                            else:
                                continue
                        
                        # Get values for all available periods
                        for date in df.columns:
                            if date in period_data:
                                value = df.loc[match, date]
                                if pd.notna(value):
                                    period_data[date]['raw_matches'][attr_name] = {
                                        'line_item': match,
                                        'value': float(value),
                                        'statement': statement_name
                                    }
                        break  # Use first matching search term
        
        # Create LineItem objects for each period
        line_items_results = []
        for date, data in period_data.items():
            if data['raw_matches']:  # Only create if we found some data
                # Calculate derived metrics
                line_item_values = {}
                raw_values = {}
                
                # Extract raw values
                for attr_name, match_data in data['raw_matches'].items():
                    line_item_values[attr_name] = match_data['value']
                    raw_values[match_data['line_item']] = match_data['value']
                
                # Calculate operating margin if we have operating income and revenue
                if ('operating_income' in line_item_values and 
                    'revenue' in line_item_values and 
                    line_item_values['revenue'] != 0):
                    line_item_values['operating_margin'] = (
                        line_item_values['operating_income'] / line_item_values['revenue']
                    )
                
                # Calculate debt-to-equity if we have total debt and shareholders equity
                if ('total_debt' in line_item_values and 
                    'shareholders_equity' in line_item_values and 
                    line_item_values['shareholders_equity'] != 0):
                    line_item_values['debt_to_equity'] = (
                        line_item_values['total_debt'] / line_item_values['shareholders_equity']
                    )
                
                # Calculate per-share metrics if we have shares outstanding
                shares = line_item_values.get('outstanding_shares')
                if shares and shares > 0:
                    # Calculate EPS if we have net income
                    if 'net_income' in line_item_values and line_item_values['net_income']:
                        line_item_values['earnings_per_share'] = line_item_values['net_income'] / shares
                    
                    # Calculate book value per share
                    if 'shareholders_equity' in line_item_values and line_item_values['shareholders_equity']:
                        line_item_values['book_value_per_share'] = line_item_values['shareholders_equity'] / shares
                    
                    # Calculate revenue per share
                    if 'revenue' in line_item_values and line_item_values['revenue']:
                        line_item_values['revenue_per_share'] = line_item_values['revenue'] / shares
                    
                    # Calculate free cash flow per share
                    if 'free_cash_flow' in line_item_values and line_item_values['free_cash_flow']:
                        line_item_values['free_cash_flow_per_share'] = line_item_values['free_cash_flow'] / shares
                
                # Calculate gross margin if we have gross profit and revenue
                if ('gross_profit' in line_item_values and 
                    'revenue' in line_item_values and 
                    line_item_values['revenue'] != 0):
                    line_item_values['gross_margin'] = (
                        line_item_values['gross_profit'] / line_item_values['revenue']
                    )
                
                # Calculate working capital if we have current assets and current liabilities
                if ('current_assets' in line_item_values and 
                    'current_liabilities' in line_item_values):
                    line_item_values['working_capital'] = (
                        line_item_values['current_assets'] - line_item_values['current_liabilities']
                    )
                
                # Create LineItem object
                line_item_obj = LineItem(
                    ticker=ticker,
                    report_period=data['report_period'],
                    period=period,
                    currency=info.get('currency', 'USD'),
                    raw_line_items=raw_values,
                    **line_item_values  # Unpack all the found values
                )
                line_items_results.append(line_item_obj)
        
        # Sort by date (newest first) and return limited results
        line_items_results.sort(
            key=lambda x: x.report_period, 
            reverse=True
        )
        
        return line_items_results[:limit]
        
    except Exception as e:
        print(f"Error fetching Yahoo Finance line items for {ticker}: {e}")
=======
    """Fetch line items from API."""
    # If not in cache or insufficient data, fetch from API
    headers = {}
    if api_key := os.environ.get("FINANCIAL_DATASETS_API_KEY"):
        headers["X-API-KEY"] = api_key

    url = "https://api.financialdatasets.ai/financials/search/line-items"

    body = {
        "tickers": [ticker],
        "line_items": line_items,
        "end_date": end_date,
        "period": period,
        "limit": limit,
    }
    response = _make_api_request(url, headers, method="POST", json_data=body)
    if response.status_code != 200:
        raise Exception(f"Error fetching data: {ticker} - {response.status_code} - {response.text}")
    data = response.json()
    response_model = LineItemResponse(**data)
    search_results = response_model.search_results
    if not search_results:
>>>>>>> 0604898c
        return []


def get_insider_trades(
    ticker: str,
    end_date: str,
    start_date: str | None = None,
    limit: int = 1000,
) -> list[InsiderTrade]:
    """Fetch insider trades - Using SEC EDGAR API (FREE) - Limited functionality."""
    cache_key = f"{ticker}_{start_date or 'none'}_{end_date}_{limit}"
    
    # Check cache first
    if cached_data := _cache.get_insider_trades(cache_key):
        return [InsiderTrade(**trade) for trade in cached_data]

<<<<<<< HEAD
    try:
        # Note: SEC EDGAR insider trading data requires complex parsing
        # For now, return empty list - you might want to implement SEC Form 4 parsing
        print(f"Insider trades for {ticker}: SEC EDGAR parsing not implemented yet")
        return []
        
        # TODO: Implement SEC Form 4 parsing or use alternative free source
        # This would require parsing XML from SEC EDGAR which is complex
        
    except Exception as e:
        print(f"Error fetching insider trades for {ticker}: {e}")
=======
    # If not in cache, fetch from API
    headers = {}
    if api_key := os.environ.get("FINANCIAL_DATASETS_API_KEY"):
        headers["X-API-KEY"] = api_key

    all_trades = []
    current_end_date = end_date

    while True:
        url = f"https://api.financialdatasets.ai/insider-trades/?ticker={ticker}&filing_date_lte={current_end_date}"
        if start_date:
            url += f"&filing_date_gte={start_date}"
        url += f"&limit={limit}"

        response = _make_api_request(url, headers)
        if response.status_code != 200:
            raise Exception(f"Error fetching data: {ticker} - {response.status_code} - {response.text}")

        data = response.json()
        response_model = InsiderTradeResponse(**data)
        insider_trades = response_model.insider_trades

        if not insider_trades:
            break

        all_trades.extend(insider_trades)

        # Only continue pagination if we have a start_date and got a full page
        if not start_date or len(insider_trades) < limit:
            break

        # Update end_date to the oldest filing date from current batch for next iteration
        current_end_date = min(trade.filing_date for trade in insider_trades).split("T")[0]

        # If we've reached or passed the start_date, we can stop
        if current_end_date <= start_date:
            break

    if not all_trades:
>>>>>>> 0604898c
        return []


def get_company_news(
    ticker: str,
    end_date: str,
    start_date: str | None = None,
    limit: int = 1000,
) -> list[CompanyNews]:
    """Fetch company news using NewsAPI (FREE - 100 requests/day)."""
    cache_key = f"{ticker}_{start_date or 'none'}_{end_date}_{limit}"
    
    # Check cache first
    if cached_data := _cache.get_company_news(cache_key):
        return [CompanyNews(**news) for news in cached_data]

    # Check if NewsAPI key is available
    api_key = os.environ.get("NEWSAPI_KEY")
    if not api_key:
        print("NewsAPI key not found. Get free key from newsapi.org")
        return []

    try:
        # Calculate date range
        if start_date:
<<<<<<< HEAD
            from_date = start_date
        else:
            # Default to 30 days back
            from_dt = datetime.datetime.strptime(end_date, '%Y-%m-%d') - datetime.timedelta(days=30)
            from_date = from_dt.strftime('%Y-%m-%d')
        
        url = "https://newsapi.org/v2/everything"
        params = {
            'q': f'"{ticker}" OR "{ticker} stock"',
            'from': from_date,
            'to': end_date,
            'sortBy': 'publishedAt',
            'apiKey': api_key,
            'pageSize': min(limit, 100)  # NewsAPI max is 100 per request
        }
        
        response = requests.get(url, params=params)
=======
            url += f"&start_date={start_date}"
        url += f"&limit={limit}"

        response = _make_api_request(url, headers)
>>>>>>> 0604898c
        if response.status_code != 200:
            print(f"NewsAPI error: {response.status_code}")
            return []
        
        data = response.json()
        articles = data.get('articles', [])
        
        # Convert to CompanyNews objects
        company_news = []
        for article in articles:
            # Handle missing author field - provide default value
            author = article.get('author')
            if not author or author.strip() == '':
                # Use source name as fallback author
                source_info = article.get('source', {})
                author = source_info.get('name', 'Unknown')
            
            news = CompanyNews(
                ticker=ticker,
                title=article.get('title', ''),
                author=author,  # Now guaranteed to have a value
                url=article.get('url', ''),
                date=article.get('publishedAt', ''),
                source=article.get('source', {}).get('name', ''),
                sentiment=None  # NewsAPI doesn't provide sentiment
            )
            company_news.append(news)
        
        # Cache the results
        _cache.set_company_news(cache_key, [news.model_dump() for news in company_news])
        return company_news
        
    except Exception as e:
        print(f"Error fetching news for {ticker}: {e}")
        return []


def get_market_cap(
    ticker: str,
    end_date: str,
) -> float | None:
<<<<<<< HEAD
    """Fetch market cap using Yahoo Finance (FREE)."""
    try:
        stock = yf.Ticker(ticker)
        info = stock.info
        
        market_cap = info.get('marketCap')
        if market_cap:
            return float(market_cap)
        
        # Alternative calculation: shares outstanding * current price
        shares = info.get('sharesOutstanding')
        current_price = info.get('currentPrice')
        
        if shares and current_price:
            return float(shares * current_price)
        
=======
    """Fetch market cap from the API."""
    # Check if end_date is today
    if end_date == datetime.datetime.now().strftime("%Y-%m-%d"):
        # Get the market cap from company facts API
        headers = {}
        if api_key := os.environ.get("FINANCIAL_DATASETS_API_KEY"):
            headers["X-API-KEY"] = api_key

        url = f"https://api.financialdatasets.ai/company/facts/?ticker={ticker}"
        response = _make_api_request(url, headers)
        if response.status_code != 200:
            print(f"Error fetching company facts: {ticker} - {response.status_code}")
            return None

        data = response.json()
        response_model = CompanyFactsResponse(**data)
        return response_model.company_facts.market_cap

    financial_metrics = get_financial_metrics(ticker, end_date)
    if not financial_metrics:
>>>>>>> 0604898c
        return None
        
    except Exception as e:
        print(f"Error fetching market cap for {ticker}: {e}")
        return None


def prices_to_df(prices: list[Price]) -> pd.DataFrame:
    """Convert prices to a DataFrame."""
    df = pd.DataFrame([p.model_dump() for p in prices])
    df["Date"] = pd.to_datetime(df["time"])
    df.set_index("Date", inplace=True)
    numeric_cols = ["open", "close", "high", "low", "volume"]
    for col in numeric_cols:
        df[col] = pd.to_numeric(df[col], errors="coerce")
    df.sort_index(inplace=True)
    return df


def get_price_data(ticker: str, start_date: str, end_date: str) -> pd.DataFrame:
    """Get price data using free Yahoo Finance API."""
    prices = get_prices(ticker, start_date, end_date)
    return prices_to_df(prices)


# Additional helper functions for enhanced free data
def get_company_info_detailed(ticker: str) -> Dict:
    """Get detailed company information using Yahoo Finance."""
    try:
        stock = yf.Ticker(ticker)
        info = stock.info
        
        return {
            'sector': info.get('sector'),
            'industry': info.get('industry'),
            'employees': info.get('fullTimeEmployees'),
            'summary': info.get('longBusinessSummary'),
            'website': info.get('website'),
            'headquarters': {
                'city': info.get('city'),
                'state': info.get('state'),
                'country': info.get('country')
            },
            'metrics': {
                'beta': info.get('beta'),
                'dividend_yield': info.get('dividendYield'),
                'ex_dividend_date': info.get('exDividendDate'),
                'payout_ratio': info.get('payoutRatio'),
                'profit_margin': info.get('profitMargins'),
                'operating_margin': info.get('operatingMargins'),
                'return_on_assets': info.get('returnOnAssets'),
                'return_on_equity': info.get('returnOnEquity'),
                'revenue_per_share': info.get('revenuePerShare'),
                'debt_to_equity': info.get('debtToEquity'),
                'current_ratio': info.get('currentRatio'),
                'book_value': info.get('bookValue'),
                'price_to_book': info.get('priceToBook'),
                'enterprise_value': info.get('enterpriseValue'),
                'forward_pe': info.get('forwardPE'),
                'trailing_pe': info.get('trailingPE')
            }
        }
    except Exception as e:
        print(f"Error fetching detailed company info for {ticker}: {e}")
        return {}<|MERGE_RESOLUTION|>--- conflicted
+++ resolved
@@ -2,12 +2,9 @@
 import os
 import pandas as pd
 import requests
-<<<<<<< HEAD
 import yfinance as yf
 from typing import List, Dict, Optional
-=======
 import time
->>>>>>> 0604898c
 
 from src.data.cache import get_cache
 from src.data.models import (
@@ -70,7 +67,6 @@
     if cached_data := _cache.get_prices(cache_key):
         return [Price(**price) for price in cached_data]
 
-<<<<<<< HEAD
     try:
         # Use Yahoo Finance instead of paid API
         stock = yf.Ticker(ticker)
@@ -98,23 +94,6 @@
         
     except Exception as e:
         print(f"Error fetching Yahoo Finance data for {ticker}: {e}")
-=======
-    # If not in cache, fetch from API
-    headers = {}
-    if api_key := os.environ.get("FINANCIAL_DATASETS_API_KEY"):
-        headers["X-API-KEY"] = api_key
-
-    url = f"https://api.financialdatasets.ai/prices/?ticker={ticker}&interval=day&interval_multiplier=1&start_date={start_date}&end_date={end_date}"
-    response = _make_api_request(url, headers)
-    if response.status_code != 200:
-        raise Exception(f"Error fetching data: {ticker} - {response.status_code} - {response.text}")
-
-    # Parse response with Pydantic model
-    price_response = PriceResponse(**response.json())
-    prices = price_response.prices
-
-    if not prices:
->>>>>>> 0604898c
         return []
 
 
@@ -131,7 +110,6 @@
     if cached_data := _cache.get_financial_metrics(cache_key):
         return [FinancialMetrics(**metric) for metric in cached_data]
 
-<<<<<<< HEAD
     try:
         # Use Yahoo Finance for company info
         stock = yf.Ticker(ticker)
@@ -213,23 +191,6 @@
         
     except Exception as e:
         print(f"Error fetching Yahoo Finance metrics for {ticker}: {e}")
-=======
-    # If not in cache, fetch from API
-    headers = {}
-    if api_key := os.environ.get("FINANCIAL_DATASETS_API_KEY"):
-        headers["X-API-KEY"] = api_key
-
-    url = f"https://api.financialdatasets.ai/financial-metrics/?ticker={ticker}&report_period_lte={end_date}&limit={limit}&period={period}"
-    response = _make_api_request(url, headers)
-    if response.status_code != 200:
-        raise Exception(f"Error fetching data: {ticker} - {response.status_code} - {response.text}")
-
-    # Parse response with Pydantic model
-    metrics_response = FinancialMetricsResponse(**response.json())
-    financial_metrics = metrics_response.financial_metrics
-
-    if not financial_metrics:
->>>>>>> 0604898c
         return []
 
 
@@ -240,7 +201,6 @@
     period: str = "ttm",
     limit: int = 10,
 ) -> list[LineItem]:
-<<<<<<< HEAD
     """Fetch line items from Yahoo Finance financial statements and structure them properly."""
     try:
         stock = yf.Ticker(ticker)
@@ -482,30 +442,6 @@
         
     except Exception as e:
         print(f"Error fetching Yahoo Finance line items for {ticker}: {e}")
-=======
-    """Fetch line items from API."""
-    # If not in cache or insufficient data, fetch from API
-    headers = {}
-    if api_key := os.environ.get("FINANCIAL_DATASETS_API_KEY"):
-        headers["X-API-KEY"] = api_key
-
-    url = "https://api.financialdatasets.ai/financials/search/line-items"
-
-    body = {
-        "tickers": [ticker],
-        "line_items": line_items,
-        "end_date": end_date,
-        "period": period,
-        "limit": limit,
-    }
-    response = _make_api_request(url, headers, method="POST", json_data=body)
-    if response.status_code != 200:
-        raise Exception(f"Error fetching data: {ticker} - {response.status_code} - {response.text}")
-    data = response.json()
-    response_model = LineItemResponse(**data)
-    search_results = response_model.search_results
-    if not search_results:
->>>>>>> 0604898c
         return []
 
 
@@ -522,7 +458,6 @@
     if cached_data := _cache.get_insider_trades(cache_key):
         return [InsiderTrade(**trade) for trade in cached_data]
 
-<<<<<<< HEAD
     try:
         # Note: SEC EDGAR insider trading data requires complex parsing
         # For now, return empty list - you might want to implement SEC Form 4 parsing
@@ -534,47 +469,6 @@
         
     except Exception as e:
         print(f"Error fetching insider trades for {ticker}: {e}")
-=======
-    # If not in cache, fetch from API
-    headers = {}
-    if api_key := os.environ.get("FINANCIAL_DATASETS_API_KEY"):
-        headers["X-API-KEY"] = api_key
-
-    all_trades = []
-    current_end_date = end_date
-
-    while True:
-        url = f"https://api.financialdatasets.ai/insider-trades/?ticker={ticker}&filing_date_lte={current_end_date}"
-        if start_date:
-            url += f"&filing_date_gte={start_date}"
-        url += f"&limit={limit}"
-
-        response = _make_api_request(url, headers)
-        if response.status_code != 200:
-            raise Exception(f"Error fetching data: {ticker} - {response.status_code} - {response.text}")
-
-        data = response.json()
-        response_model = InsiderTradeResponse(**data)
-        insider_trades = response_model.insider_trades
-
-        if not insider_trades:
-            break
-
-        all_trades.extend(insider_trades)
-
-        # Only continue pagination if we have a start_date and got a full page
-        if not start_date or len(insider_trades) < limit:
-            break
-
-        # Update end_date to the oldest filing date from current batch for next iteration
-        current_end_date = min(trade.filing_date for trade in insider_trades).split("T")[0]
-
-        # If we've reached or passed the start_date, we can stop
-        if current_end_date <= start_date:
-            break
-
-    if not all_trades:
->>>>>>> 0604898c
         return []
 
 
@@ -600,7 +494,6 @@
     try:
         # Calculate date range
         if start_date:
-<<<<<<< HEAD
             from_date = start_date
         else:
             # Default to 30 days back
@@ -618,12 +511,6 @@
         }
         
         response = requests.get(url, params=params)
-=======
-            url += f"&start_date={start_date}"
-        url += f"&limit={limit}"
-
-        response = _make_api_request(url, headers)
->>>>>>> 0604898c
         if response.status_code != 200:
             print(f"NewsAPI error: {response.status_code}")
             return []
@@ -665,7 +552,6 @@
     ticker: str,
     end_date: str,
 ) -> float | None:
-<<<<<<< HEAD
     """Fetch market cap using Yahoo Finance (FREE)."""
     try:
         stock = yf.Ticker(ticker)
@@ -682,28 +568,6 @@
         if shares and current_price:
             return float(shares * current_price)
         
-=======
-    """Fetch market cap from the API."""
-    # Check if end_date is today
-    if end_date == datetime.datetime.now().strftime("%Y-%m-%d"):
-        # Get the market cap from company facts API
-        headers = {}
-        if api_key := os.environ.get("FINANCIAL_DATASETS_API_KEY"):
-            headers["X-API-KEY"] = api_key
-
-        url = f"https://api.financialdatasets.ai/company/facts/?ticker={ticker}"
-        response = _make_api_request(url, headers)
-        if response.status_code != 200:
-            print(f"Error fetching company facts: {ticker} - {response.status_code}")
-            return None
-
-        data = response.json()
-        response_model = CompanyFactsResponse(**data)
-        return response_model.company_facts.market_cap
-
-    financial_metrics = get_financial_metrics(ticker, end_date)
-    if not financial_metrics:
->>>>>>> 0604898c
         return None
         
     except Exception as e:
