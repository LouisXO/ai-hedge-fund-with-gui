import { BottomPanel } from '@/components/panels/bottom/bottom-panel';
import { LeftSidebar } from '@/components/panels/left/left-sidebar';
import { RightSidebar } from '@/components/panels/right/right-sidebar';
import { TabBar } from '@/components/tabs/tab-bar';
import { TabContent } from '@/components/tabs/tab-content';
import { SidebarProvider } from '@/components/ui/sidebar';
import { FlowProvider, useFlowContext } from '@/contexts/flow-context';
import { TabsProvider, useTabsContext } from '@/contexts/tabs-context';
import { useLayoutKeyboardShortcuts } from '@/hooks/use-keyboard-shortcuts';
import { cn } from '@/lib/utils';
import { SidebarStorageService } from '@/services/sidebar-storage';
import { TabService } from '@/services/tab-service';
import { ReactFlowProvider } from '@xyflow/react';
import { ReactNode, useEffect, useState } from 'react';
import { TopBar } from './layout/top-bar';

<<<<<<< HEAD
type LayoutProps = {
  leftSidebar?: ReactNode;
  rightSidebar?: ReactNode;
  children: ReactNode;
  currentView?: string;
};

export function Layout({ leftSidebar, rightSidebar, children, currentView }: LayoutProps) {
  const [isCollapsed, setIsCollapsed] = useState(false); // Start expanded to show sidebar
  const [showCustomSidebar] = useState(true); // Show custom sidebar by default
  
  // Only show components sidebar in flow view
  const shouldShowComponentsSidebar = currentView === 'flow';

  return (
    <SidebarProvider defaultOpen={!isCollapsed}>
      <div className="flex h-screen w-screen overflow-hidden relative bg-background">
        <ReactFlowProvider>
          <FlowProvider>
            {/* Custom left sidebar for navigation */}
            {leftSidebar && showCustomSidebar && (
              <div className="h-full flex-shrink-0 z-30">
                {leftSidebar}
              </div>
            )}

            {/* Main content area */}
            <main className="flex-1 h-full overflow-hidden w-full">
              {children}
            </main>

            {/* Floating components sidebar - only show in flow view */}
            {shouldShowComponentsSidebar && (
              <div className={cn(
                "absolute top-0 right-0 z-30 h-full transition-transform",
                isCollapsed && "transform translate-x-full opacity-0"
              )}>
                <LeftSidebar
                  isCollapsed={isCollapsed}
                  onCollapse={() => setIsCollapsed(true)}
                  onExpand={() => setIsCollapsed(false)}
                  onToggleCollapse={() => setIsCollapsed(!isCollapsed)}
                />
              </div>
            )}

            {/* Components sidebar toggle button - visible when sidebar is collapsed and in flow view */}
            {(isCollapsed && shouldShowComponentsSidebar) && (
              <Button 
                className="absolute top-4 right-4 z-30 bg-ramp-grey-800 text-white p-2 rounded-md hover:bg-ramp-grey-700"
                onClick={() => setIsCollapsed(false)}
                aria-label="Show components sidebar"
              >
                Components <PanelLeft size={16} />
              </Button>
            )}

            {/* Right sidebar */}
            {rightSidebar && (
              <div className="h-full w-64 bg-gray-900 border-l border-gray-800 ml-auto flex-shrink-0">
                {rightSidebar}
              </div>
            )}
          </FlowProvider>
        </ReactFlowProvider>
=======
// Create a LayoutContent component to access the FlowContext and TabsContext
function LayoutContent({ children }: { children: ReactNode }) {
  const { reactFlowInstance } = useFlowContext();
  const { openTab } = useTabsContext();
  
  // Initialize sidebar states from storage service
  const [isLeftCollapsed, setIsLeftCollapsed] = useState(() => 
    SidebarStorageService.loadLeftSidebarState(true)
  );
  
  const [isRightCollapsed, setIsRightCollapsed] = useState(() => 
    SidebarStorageService.loadRightSidebarState(true)
  );

  const [isBottomCollapsed, setIsBottomCollapsed] = useState(() => 
    SidebarStorageService.loadBottomPanelState(true)
  );

  // Track actual sidebar widths for dynamic positioning
  const [leftSidebarWidth, setLeftSidebarWidth] = useState(280);
  const [rightSidebarWidth, setRightSidebarWidth] = useState(280);
  const [bottomPanelHeight, setBottomPanelHeight] = useState(300);

  const handleSettingsClick = () => {
    const tabData = TabService.createSettingsTab();
    openTab(tabData);
  };

  // Add keyboard shortcuts for toggling sidebars and fit view
  useLayoutKeyboardShortcuts(
    () => setIsRightCollapsed(!isRightCollapsed), // Cmd+I for right sidebar
    () => setIsLeftCollapsed(!isLeftCollapsed),   // Cmd+B for left sidebar
    () => reactFlowInstance.fitView({ padding: 0.1, duration: 500 }), // Cmd+O for fit view
    // Note: undo/redo will be handled directly in the Flow component for now
    undefined, // undo
    undefined, // redo
    () => setIsBottomCollapsed(!isBottomCollapsed), // Cmd+J for bottom panel
    handleSettingsClick, // Shift+Cmd+J for settings
  );

  // Save sidebar states whenever they change
  useEffect(() => {
    SidebarStorageService.saveLeftSidebarState(isLeftCollapsed);
  }, [isLeftCollapsed]);

  useEffect(() => {
    SidebarStorageService.saveRightSidebarState(isRightCollapsed);
  }, [isRightCollapsed]);

  useEffect(() => {
    SidebarStorageService.saveBottomPanelState(isBottomCollapsed);
  }, [isBottomCollapsed]);

  // Calculate tab bar and bottom panel positioning based on actual sidebar widths
  const getSidebarBasedStyle = () => {
    let left = 0;
    let right = 0;
    
    if (!isLeftCollapsed) {
      left = leftSidebarWidth;
    }
    
    if (!isRightCollapsed) {
      right = rightSidebarWidth;
    }
    
    return {
      left: `${left}px`,
      right: `${right}px`,
    };
  };

  // Calculate main content positioning accounting for tab bar height
  const getMainContentStyle = () => {
    const tabBarHeight = 40; // Approximate tab bar height
    let top = tabBarHeight;
    let bottom = 0;
    
    if (!isBottomCollapsed) {
      bottom = bottomPanelHeight;
    }
    
    return {
      top: `${top}px`,
      bottom: `${bottom}px`,
      left: '0',
      right: '0',
      width: 'auto',
      height: 'auto',
    };
  };

  return (
    <div className="flex h-screen w-screen overflow-hidden relative bg-background">
      {/* VSCode-style Top Bar */}
      <TopBar
        isLeftCollapsed={isLeftCollapsed}
        isRightCollapsed={isRightCollapsed}
        isBottomCollapsed={isBottomCollapsed}
        onToggleLeft={() => setIsLeftCollapsed(!isLeftCollapsed)}
        onToggleRight={() => setIsRightCollapsed(!isRightCollapsed)}
        onToggleBottom={() => setIsBottomCollapsed(!isBottomCollapsed)}
        onSettingsClick={handleSettingsClick}
      />

      {/* Tab Bar - positioned absolutely like bottom panel */}
      <div 
        className="absolute top-0 z-10 transition-all duration-200"
        style={getSidebarBasedStyle()}
      >
        <TabBar />
      </div>

      {/* Main content area */}
      <main 
        className="absolute inset-0 overflow-hidden" 
        style={{
          left: !isLeftCollapsed ? `${leftSidebarWidth}px` : '0px',
          right: !isRightCollapsed ? `${rightSidebarWidth}px` : '0px',
          top: '40px', // Tab bar height
          bottom: !isBottomCollapsed ? `${bottomPanelHeight}px` : '0px',
        }}
      >
        <TabContent className="h-full w-full" />
      </main>

      {/* Floating left sidebar */}
      <div className={cn(
        "absolute top-0 left-0 z-30 h-full transition-transform",
        isLeftCollapsed && "transform -translate-x-full opacity-0"
      )}>
        <LeftSidebar
          isCollapsed={isLeftCollapsed}
          onCollapse={() => setIsLeftCollapsed(true)}
          onExpand={() => setIsLeftCollapsed(false)}
          onToggleCollapse={() => setIsLeftCollapsed(!isLeftCollapsed)}
          onWidthChange={setLeftSidebarWidth}
        />
      </div>

      {/* Floating right sidebar */}
      <div className={cn(
        "absolute top-0 right-0 z-30 h-full transition-transform",
        isRightCollapsed && "transform translate-x-full opacity-0"
      )}>
        <RightSidebar
          isCollapsed={isRightCollapsed}
          onCollapse={() => setIsRightCollapsed(true)}
          onExpand={() => setIsRightCollapsed(false)}
          onToggleCollapse={() => setIsRightCollapsed(!isRightCollapsed)}
          onWidthChange={setRightSidebarWidth}
        />
      </div>

      {/* Bottom panel */}
      <div 
        className={cn(
          "absolute bottom-0 z-20 transition-transform",
          isBottomCollapsed && "transform translate-y-full opacity-0"
        )}
        style={getSidebarBasedStyle()}
      >
        <BottomPanel
          isCollapsed={isBottomCollapsed}
          onCollapse={() => setIsBottomCollapsed(true)}
          onExpand={() => setIsBottomCollapsed(false)}
          onToggleCollapse={() => setIsBottomCollapsed(!isBottomCollapsed)}
          onHeightChange={setBottomPanelHeight}
        />
>>>>>>> 0604898c
      </div>
    </div>
  );
}

type LayoutProps = {
  children?: ReactNode;
};

export function Layout({ children }: LayoutProps) {
  return (
    <SidebarProvider defaultOpen={true}>
      <ReactFlowProvider>
        <FlowProvider>
          <TabsProvider>
            <LayoutContent>{children}</LayoutContent>
          </TabsProvider>
        </FlowProvider>
      </ReactFlowProvider>
    </SidebarProvider>
  );
}<|MERGE_RESOLUTION|>--- conflicted
+++ resolved
@@ -14,7 +14,6 @@
 import { ReactNode, useEffect, useState } from 'react';
 import { TopBar } from './layout/top-bar';
 
-<<<<<<< HEAD
 type LayoutProps = {
   leftSidebar?: ReactNode;
   rightSidebar?: ReactNode;
@@ -80,118 +79,6 @@
             )}
           </FlowProvider>
         </ReactFlowProvider>
-=======
-// Create a LayoutContent component to access the FlowContext and TabsContext
-function LayoutContent({ children }: { children: ReactNode }) {
-  const { reactFlowInstance } = useFlowContext();
-  const { openTab } = useTabsContext();
-  
-  // Initialize sidebar states from storage service
-  const [isLeftCollapsed, setIsLeftCollapsed] = useState(() => 
-    SidebarStorageService.loadLeftSidebarState(true)
-  );
-  
-  const [isRightCollapsed, setIsRightCollapsed] = useState(() => 
-    SidebarStorageService.loadRightSidebarState(true)
-  );
-
-  const [isBottomCollapsed, setIsBottomCollapsed] = useState(() => 
-    SidebarStorageService.loadBottomPanelState(true)
-  );
-
-  // Track actual sidebar widths for dynamic positioning
-  const [leftSidebarWidth, setLeftSidebarWidth] = useState(280);
-  const [rightSidebarWidth, setRightSidebarWidth] = useState(280);
-  const [bottomPanelHeight, setBottomPanelHeight] = useState(300);
-
-  const handleSettingsClick = () => {
-    const tabData = TabService.createSettingsTab();
-    openTab(tabData);
-  };
-
-  // Add keyboard shortcuts for toggling sidebars and fit view
-  useLayoutKeyboardShortcuts(
-    () => setIsRightCollapsed(!isRightCollapsed), // Cmd+I for right sidebar
-    () => setIsLeftCollapsed(!isLeftCollapsed),   // Cmd+B for left sidebar
-    () => reactFlowInstance.fitView({ padding: 0.1, duration: 500 }), // Cmd+O for fit view
-    // Note: undo/redo will be handled directly in the Flow component for now
-    undefined, // undo
-    undefined, // redo
-    () => setIsBottomCollapsed(!isBottomCollapsed), // Cmd+J for bottom panel
-    handleSettingsClick, // Shift+Cmd+J for settings
-  );
-
-  // Save sidebar states whenever they change
-  useEffect(() => {
-    SidebarStorageService.saveLeftSidebarState(isLeftCollapsed);
-  }, [isLeftCollapsed]);
-
-  useEffect(() => {
-    SidebarStorageService.saveRightSidebarState(isRightCollapsed);
-  }, [isRightCollapsed]);
-
-  useEffect(() => {
-    SidebarStorageService.saveBottomPanelState(isBottomCollapsed);
-  }, [isBottomCollapsed]);
-
-  // Calculate tab bar and bottom panel positioning based on actual sidebar widths
-  const getSidebarBasedStyle = () => {
-    let left = 0;
-    let right = 0;
-    
-    if (!isLeftCollapsed) {
-      left = leftSidebarWidth;
-    }
-    
-    if (!isRightCollapsed) {
-      right = rightSidebarWidth;
-    }
-    
-    return {
-      left: `${left}px`,
-      right: `${right}px`,
-    };
-  };
-
-  // Calculate main content positioning accounting for tab bar height
-  const getMainContentStyle = () => {
-    const tabBarHeight = 40; // Approximate tab bar height
-    let top = tabBarHeight;
-    let bottom = 0;
-    
-    if (!isBottomCollapsed) {
-      bottom = bottomPanelHeight;
-    }
-    
-    return {
-      top: `${top}px`,
-      bottom: `${bottom}px`,
-      left: '0',
-      right: '0',
-      width: 'auto',
-      height: 'auto',
-    };
-  };
-
-  return (
-    <div className="flex h-screen w-screen overflow-hidden relative bg-background">
-      {/* VSCode-style Top Bar */}
-      <TopBar
-        isLeftCollapsed={isLeftCollapsed}
-        isRightCollapsed={isRightCollapsed}
-        isBottomCollapsed={isBottomCollapsed}
-        onToggleLeft={() => setIsLeftCollapsed(!isLeftCollapsed)}
-        onToggleRight={() => setIsRightCollapsed(!isRightCollapsed)}
-        onToggleBottom={() => setIsBottomCollapsed(!isBottomCollapsed)}
-        onSettingsClick={handleSettingsClick}
-      />
-
-      {/* Tab Bar - positioned absolutely like bottom panel */}
-      <div 
-        className="absolute top-0 z-10 transition-all duration-200"
-        style={getSidebarBasedStyle()}
-      >
-        <TabBar />
       </div>
 
       {/* Main content area */}
@@ -250,7 +137,6 @@
           onToggleCollapse={() => setIsBottomCollapsed(!isBottomCollapsed)}
           onHeightChange={setBottomPanelHeight}
         />
->>>>>>> 0604898c
       </div>
     </div>
   );
