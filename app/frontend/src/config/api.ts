// API Configuration
const getApiBaseUrl = (): string => {
  // Check if we're in development mode
  if (import.meta.env.DEV) {
    return 'http://localhost:8000';
  }
  
  // Check for environment variable first (most flexible)
  if (import.meta.env.VITE_API_BASE_URL) {
    return import.meta.env.VITE_API_BASE_URL;
  }
  
  // TEMPORARY: Use direct IP for production while tunnel is being debugged
<<<<<<< HEAD
  // return 'http://100.110.174.98:8000';
  
  // TODO: Switch back to Cloudflare tunnel when working:
  const CLOUDFLARE_TUNNEL_DOMAIN = 'api-hedge-fund.louisleng.com';
=======
//   return 'http://100.110.174.98:8000';
  
  // TODO: Switch back to Cloudflare tunnel when working:
  const CLOUDFLARE_TUNNEL_DOMAIN = 'api.hedge-fund.louisleng.com';
>>>>>>> e805e569
  return `https://${CLOUDFLARE_TUNNEL_DOMAIN}`;
  
  // Fallback options (uncomment if needed):
  
  // Option 2: Same domain, different port (if both on same server)
//   const protocol = window.location.protocol;
//   const hostname = window.location.hostname;
//   return `${protocol}//${hostname}:8000`;
  
// //   Option 3: Subdomain approach
//   const protocol = window.location.protocol;
//   const hostname = window.location.hostname;
//   return `${protocol}//api.${hostname}`;
};

// API endpoints configuration
export const API_CONFIG = {
  BASE_URL: getApiBaseUrl(),
  ENDPOINTS: {
    // Portfolio endpoints
    PORTFOLIO: '/portfolio/',
    PORTFOLIO_CREATE: '/portfolio/create',
    PORTFOLIO_POSITIONS: '/portfolio/positions',
    PORTFOLIO_STOCK_DATA: '/portfolio/stock-data',
    PORTFOLIO_HOLDINGS_DATA: '/portfolio/holdings-data',
    
    // Hedge fund analysis endpoints
    HEDGE_FUND_RUN: '/hedge-fund/run',
    
    // Add other endpoints here as needed
  }
};

// Utility function to build full API URLs
export const buildApiUrl = (endpoint: string): string => {
  return `${API_CONFIG.BASE_URL}${endpoint}`;
};

// Utility function for making API requests with error handling
export const apiRequest = async (
  endpoint: string, 
  options: RequestInit = {}
): Promise<Response> => {
  const url = buildApiUrl(endpoint);
  
  try {
    const response = await fetch(url, {
      headers: {
        'Content-Type': 'application/json',
        ...options.headers,
      },
      ...options,
    });
    
    return response;
  } catch (error) {
    console.error(`API request failed for ${url}:`, error);
    throw error;
  }
};

export default API_CONFIG; <|MERGE_RESOLUTION|>--- conflicted
+++ resolved
@@ -11,17 +11,10 @@
   }
   
   // TEMPORARY: Use direct IP for production while tunnel is being debugged
-<<<<<<< HEAD
   // return 'http://100.110.174.98:8000';
   
   // TODO: Switch back to Cloudflare tunnel when working:
   const CLOUDFLARE_TUNNEL_DOMAIN = 'api-hedge-fund.louisleng.com';
-=======
-//   return 'http://100.110.174.98:8000';
-  
-  // TODO: Switch back to Cloudflare tunnel when working:
-  const CLOUDFLARE_TUNNEL_DOMAIN = 'api.hedge-fund.louisleng.com';
->>>>>>> e805e569
   return `https://${CLOUDFLARE_TUNNEL_DOMAIN}`;
   
   // Fallback options (uncomment if needed):
