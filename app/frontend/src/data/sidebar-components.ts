--- conflicted
+++ resolved
@@ -8,17 +8,7 @@
   FileJson,
   FileText,
   LucideIcon,
-<<<<<<< HEAD
-  Type,
-  Users,
-  TrendingUp,
-  Shield,
-  BarChart3,
-  Globe,
-  Crown
-=======
   Users
->>>>>>> 671740ae
 } from 'lucide-react';
 import { agents } from './agents';
 
