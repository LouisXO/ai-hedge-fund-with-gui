--- conflicted
+++ resolved
@@ -27,11 +27,7 @@
     name: "Value Investors",
     nodes: [
       { componentName: "Portfolio Manager", offsetX: 0, offsetY: 0 },
-<<<<<<< HEAD
-      { componentName: "Ben Graham", offsetX: 400, offsetY: -250 },
-=======
       { componentName: "Ben Graham", offsetX: 400, offsetY: -300 },
->>>>>>> 671740ae
       { componentName: "Charlie Munger", offsetX: 400, offsetY: 0 },
       { componentName: "Warren Buffett", offsetX: 400, offsetY: 300 },
       { componentName: "Investment Report", offsetX: 800, offsetY: 0 },
@@ -40,11 +36,6 @@
       { source: "Portfolio Manager", target: "Ben Graham" },
       { source: "Portfolio Manager", target: "Charlie Munger" },
       { source: "Portfolio Manager", target: "Warren Buffett" },
-<<<<<<< HEAD
-      { source: "Ben Graham", target: "Text Output" },
-      { source: "Charlie Munger", target: "Text Output" },
-      { source: "Warren Buffett", target: "Text Output" },
-=======
       { source: "Ben Graham", target: "Investment Report" },
       { source: "Charlie Munger", target: "Investment Report" },
       { source: "Warren Buffett", target: "Investment Report" },
@@ -69,7 +60,6 @@
       { source: "Fundamentals Analyst", target: "Investment Report" },
       { source: "Sentiment Analyst", target: "Investment Report" },
       { source: "Valuation Analyst", target: "Investment Report" },
->>>>>>> 671740ae
     ],
   },
   "Growth Investors": {
